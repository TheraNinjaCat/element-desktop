{
    "update_base_url": "https://packages.riot.im/nightly/update/",
    "default_server_name": "matrix.org",
    "brand": "Riot Nightly",
    "integrations_ui_url": "https://scalar-staging.vector.im/",
    "integrations_rest_url": "https://scalar-staging.vector.im/api",
    "integrations_widgets_urls": [
        "https://scalar.vector.im/_matrix/integrations/v1",
        "https://scalar.vector.im/api",
        "https://scalar-staging.vector.im/_matrix/integrations/v1",
        "https://scalar-staging.vector.im/api",
        "https://scalar-staging.riot.im/scalar/api"
    ],
    "hosting_signup_link": "https://modular.im/services/matrix-hosting-riot?utm_source=riot-web&utm_medium=web",
    "bug_report_endpoint_url": "https://riot.im/bugreports/submit",
    "features": {
        "feature_new_spinner": "labs",
        "feature_pinning": "labs",
        "feature_custom_status": "labs",
        "feature_custom_tags": "labs",
        "feature_state_counters": "labs",
        "feature_many_integration_managers": "labs",
        "feature_mjolnir": "labs",
        "feature_dm_verification": "labs",
        "feature_bridge_state": "labs",
        "feature_presence_in_room_list": "labs",
        "feature_custom_themes": "labs",
<<<<<<< HEAD
        "feature_irc_ui": "labs",
=======
        "feature_new_room_list": "labs",
>>>>>>> c7683d70
        "feature_font_scaling": "labs"
    },
    "piwik": {
        "url": "https://piwik.riot.im/",
        "siteId": 1,
        "policyUrl": "https://matrix.org/legal/riot-im-cookie-policy"
    },
    "roomDirectory": {
        "servers": [
            "matrix.org"
        ]
    },
    "enable_presence_by_hs_url": {
        "https://matrix.org": false,
        "https://matrix-client.matrix.org": false
    },
    "terms_and_conditions_links": [
        {
            "url": "https://riot.im/privacy",
            "text": "Privacy Policy"
        },
        {
            "url": "https://matrix.org/legal/riot-im-cookie-policy",
            "text": "Cookie Policy"
        }
    ]
}<|MERGE_RESOLUTION|>--- conflicted
+++ resolved
@@ -25,11 +25,6 @@
         "feature_bridge_state": "labs",
         "feature_presence_in_room_list": "labs",
         "feature_custom_themes": "labs",
-<<<<<<< HEAD
-        "feature_irc_ui": "labs",
-=======
-        "feature_new_room_list": "labs",
->>>>>>> c7683d70
         "feature_font_scaling": "labs"
     },
     "piwik": {
